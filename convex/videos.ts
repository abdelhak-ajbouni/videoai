--- conflicted
+++ resolved
@@ -28,11 +28,7 @@
   if (video.r2FileKey) {
     try {
       videoUrl = await r2.getUrl(video.r2FileKey, {
-<<<<<<< HEAD
         expiresIn: 3600 * 24 * 30, // 30 days expiration
-=======
-        expiresIn: 3600, // 1 hour expiration
->>>>>>> e2e0065c
       });
     } catch (error) {
       console.error("Failed to generate R2 URL:", error);
@@ -62,50 +58,15 @@
     // Return videos with dynamically generated R2 URLs
     return Promise.all(
       videos.map(async (video) => {
-<<<<<<< HEAD
         const videoUrl = await getR2VideoUrl(video);
-=======
-        const videoUrl = await generateDynamicVideoUrl(ctx, video);
->>>>>>> e2e0065c
         return {
           ...video,
           videoUrl,
         };
       })
     );
-<<<<<<< HEAD
-=======
-  },
-});
-
-// Query to get a specific video with file URL
-export const getVideo = query({
-  args: { videoId: v.id("videos") },
-  handler: async (ctx, args) => {
-    const identity = await ctx.auth.getUserIdentity();
-    if (!identity) {
-      throw new Error("Not authenticated");
-    }
-
-    const video = await ctx.db.get(args.videoId);
-    if (!video) {
-      throw new Error("Video not found");
-    }
-
-    if (video.clerkId !== identity.subject) {
-      throw new Error("Unauthorized");
-    }
-
-    const videoUrl = await generateDynamicVideoUrl(ctx, video);
-    return {
-      ...video,
-      videoUrl,
-    };
->>>>>>> e2e0065c
-  },
-});
-
-// Query to get videos by status
+  },
+});
 export const getVideosByStatus = query({
   args: {
     status: v.union(
@@ -133,11 +94,7 @@
     // Return videos with dynamically generated R2 URLs
     return Promise.all(
       videos.map(async (video) => {
-<<<<<<< HEAD
         const videoUrl = await getR2VideoUrl(video);
-=======
-        const videoUrl = await generateDynamicVideoUrl(ctx, video);
->>>>>>> e2e0065c
         return {
           ...video,
           videoUrl,
@@ -176,11 +133,7 @@
     // Return videos with dynamically generated R2 URLs
     return Promise.all(
       otherUsersVideos.map(async (video) => {
-<<<<<<< HEAD
         const videoUrl = await getR2VideoUrl(video);
-=======
-        const videoUrl = await generateDynamicVideoUrl(ctx, video);
->>>>>>> e2e0065c
         return {
           ...video,
           videoUrl,
@@ -522,11 +475,7 @@
     // Delete R2 file if it exists
     if (video.r2FileKey) {
       try {
-<<<<<<< HEAD
         await r2.deleteObject(ctx, video.r2FileKey);
-=======
-        await (r2 as any).deleteByKey(video.r2FileKey);
->>>>>>> e2e0065c
       } catch (error) {
         console.error("Failed to delete R2 file:", error);
         // Continue with video deletion even if R2 deletion fails
@@ -872,10 +821,6 @@
       // Store the video file in R2 storage
       const key = await r2.store(ctx, blob, {
         key: fileKey,
-<<<<<<< HEAD
-=======
-        type: "video/mp4",
->>>>>>> e2e0065c
       });
 
       const downloadTime = Date.now() - startTime;
@@ -1141,11 +1086,7 @@
     // Return videos with dynamically generated R2 URLs
     const videosWithUrls = await Promise.all(
       paginatedVideos.map(async (video) => {
-<<<<<<< HEAD
         const videoUrl = await getR2VideoUrl(video);
-=======
-        const videoUrl = await generateDynamicVideoUrl(ctx, video);
->>>>>>> e2e0065c
         return {
           ...video,
           videoUrl,
