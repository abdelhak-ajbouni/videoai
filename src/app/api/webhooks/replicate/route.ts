import { NextRequest, NextResponse } from "next/server";
import { ConvexHttpClient } from "convex/browser";
import { api } from "../../../../../convex/_generated/api";

const convex = new ConvexHttpClient(process.env.NEXT_PUBLIC_CONVEX_URL!);

export async function POST(request: NextRequest) {
  try {
    const body = await request.json();

    // Extract the prediction data from the webhook
    const { id: replicateJobId, status, output } = body;

    if (!replicateJobId) {
      return NextResponse.json({ error: "Missing job ID" }, { status: 400 });
    }

    // Find the video by Replicate job ID using internal query
    const video = await convex.query(api.videos.getVideoByReplicateJobId, {
      replicateJobId,
    });

    if (!video) {
      return NextResponse.json({ error: "Video not found" }, { status: 404 });
    }

    // Handle different webhook statuses
    switch (status) {
      case "starting":
      case "processing":
        await convex.mutation(api.videos.updateVideoStatus, {
          videoId: video._id,
          status: "processing",
        });
        break;

      case "succeeded":
        if (output) {
          const videoUrl = Array.isArray(output) ? output[0] : output;

          await convex.mutation(api.videos.updateVideoStatus, {
            videoId: video._id,
            status: "completed",
            videoUrl: videoUrl,
          });

          // Trigger file download and storage
          await convex.action(api.videos.downloadAndStoreVideo, {
            videoId: video._id,
            videoUrl: videoUrl,
          });
        }
        break;

      case "failed":
        await convex.mutation(api.videos.updateVideoStatus, {
          videoId: video._id,
          status: "failed",
          errorMessage: "Generation failed",
        });

        // Refund credits
        await convex.mutation(api.videos.refundCredits, {
          videoId: video._id,
        });
        break;

      case "canceled":
        await convex.mutation(api.videos.updateVideoStatus, {
          videoId: video._id,
          status: "canceled",
        });

        // Refund credits
        await convex.mutation(api.videos.refundCredits, {
          videoId: video._id,
        });
        break;

      default:
    }

    return NextResponse.json({ success: true });
<<<<<<< HEAD
  } catch {
=======
  } catch (error) {
    console.error("Webhook processing error:", error);
>>>>>>> e2e0065c
    return NextResponse.json(
      { error: "Internal server error" },
      { status: 500 }
    );
  }
}<|MERGE_RESOLUTION|>--- conflicted
+++ resolved
@@ -81,12 +81,7 @@
     }
 
     return NextResponse.json({ success: true });
-<<<<<<< HEAD
   } catch {
-=======
-  } catch (error) {
-    console.error("Webhook processing error:", error);
->>>>>>> e2e0065c
     return NextResponse.json(
       { error: "Internal server error" },
       { status: 500 }
